--- conflicted
+++ resolved
@@ -15,15 +15,9 @@
   const [apiConfig, setApiConfig] = useState<APIConfig>({
     ollama_base_url: '',
     comfyui_base_url: '',
-<<<<<<< HEAD
     openai_api_key: '',
     openai_base_url: '',
     api_type: 'ollama'
-=======
-    openai_base_url: 'https://api.openai.com/v1',
-    openai_api_key: '',
-    preferred_server: 'ollama'
->>>>>>> 5c7d1be3
   });
 
   const [isSaving, setIsSaving] = useState(false);
@@ -131,7 +125,6 @@
         </div>
 
         <div className="space-y-6">
-<<<<<<< HEAD
           <div className="space-y-4">
             <label className="block text-sm font-medium text-gray-700 dark:text-gray-300">
               API Type
@@ -221,147 +214,6 @@
               className="w-full px-4 py-2 rounded-lg bg-white/50 border border-gray-200 focus:outline-none focus:border-sakura-300 dark:bg-gray-800/50 dark:border-gray-700 dark:text-gray-100"
               placeholder="http://localhost:8188"
             />
-=======
-          {/* Server Selection */}
-          <div className="mb-6">
-            <label className="block text-sm font-medium text-gray-700 dark:text-gray-300 mb-2">
-              AI Server Preference
-            </label>
-            <div className="flex flex-wrap gap-4">
-              <label className={`flex items-center gap-2 p-4 border rounded-lg cursor-pointer transition-colors ${
-                apiConfig.preferred_server === 'ollama' 
-                  ? 'border-sakura-500 bg-sakura-50 dark:bg-sakura-500/10' 
-                  : 'border-gray-200 dark:border-gray-700 hover:bg-gray-50 dark:hover:bg-gray-800/50'
-              }`}>
-                <input
-                  type="radio"
-                  className="sr-only"
-                  checked={apiConfig.preferred_server === 'ollama'}
-                  onChange={() => setApiConfig(prev => ({ ...prev, preferred_server: 'ollama' }))}
-                />
-                <Server className={`w-5 h-5 ${apiConfig.preferred_server === 'ollama' ? 'text-sakura-500' : 'text-gray-500 dark:text-gray-400'}`} />
-                <div>
-                  <div className={`font-medium ${apiConfig.preferred_server === 'ollama' ? 'text-sakura-700 dark:text-sakura-300' : 'text-gray-700 dark:text-gray-300'}`}>
-                    Ollama (Local)
-                  </div>
-                  <div className="text-xs text-gray-500 dark:text-gray-400">
-                    For self-hosted models
-                  </div>
-                </div>
-              </label>
-
-              <label className={`flex items-center gap-2 p-4 border rounded-lg cursor-pointer transition-colors ${
-                apiConfig.preferred_server === 'openai' 
-                  ? 'border-sakura-500 bg-sakura-50 dark:bg-sakura-500/10' 
-                  : 'border-gray-200 dark:border-gray-700 hover:bg-gray-50 dark:hover:bg-gray-800/50'
-              }`}>
-                <input
-                  type="radio"
-                  className="sr-only"
-                  checked={apiConfig.preferred_server === 'openai'}
-                  onChange={() => setApiConfig(prev => ({ ...prev, preferred_server: 'openai' }))}
-                />
-                <Key className={`w-5 h-5 ${apiConfig.preferred_server === 'openai' ? 'text-sakura-500' : 'text-gray-500 dark:text-gray-400'}`} />
-                <div>
-                  <div className={`font-medium ${apiConfig.preferred_server === 'openai' ? 'text-sakura-700 dark:text-sakura-300' : 'text-gray-700 dark:text-gray-300'}`}>
-                    OpenAI Compatible
-                  </div>
-                  <div className="text-xs text-gray-500 dark:text-gray-400">
-                    OpenAI API or compatible
-                  </div>
-                </div>
-              </label>
-            </div>
-          </div>
-
-          {/* Ollama Settings */}
-          <div className={apiConfig.preferred_server === 'ollama' ? 'block' : 'hidden'}>
-            <h3 className="text-md font-medium text-gray-700 dark:text-gray-300 mb-4">
-              Ollama Server Settings
-            </h3>
-            <div className="space-y-4">
-              <div>
-                <label className="block text-sm font-medium text-gray-700 dark:text-gray-300 mb-1">
-                  Ollama Base URL
-                </label>
-                <input
-                  type="url"
-                  value={apiConfig.ollama_base_url}
-                  onChange={(e) => setApiConfig(prev => ({ ...prev, ollama_base_url: e.target.value }))}
-                  className="w-full px-4 py-2 rounded-lg bg-white/50 border border-gray-200 focus:outline-none focus:border-sakura-300 dark:bg-gray-800/50 dark:border-gray-700 dark:text-gray-100"
-                  placeholder="http://localhost:11434"
-                />
-                <p className="mt-1 text-xs text-gray-500 dark:text-gray-400">
-                  Default is http://localhost:11434 for local Ollama instances
-                </p>
-              </div>
-              
-              <div>
-                <label className="block text-sm font-medium text-gray-700 dark:text-gray-300 mb-1">
-                  ComfyUI Base URL
-                </label>
-                <input
-                  type="url"
-                  value={apiConfig.comfyui_base_url}
-                  onChange={(e) => setApiConfig(prev => ({ ...prev, comfyui_base_url: e.target.value }))}
-                  className="w-full px-4 py-2 rounded-lg bg-white/50 border border-gray-200 focus:outline-none focus:border-sakura-300 dark:bg-gray-800/50 dark:border-gray-700 dark:text-gray-100"
-                  placeholder="http://localhost:8188"
-                />
-                <p className="mt-1 text-xs text-gray-500 dark:text-gray-400">
-                  Default is http://localhost:8188 for local ComfyUI instances
-                </p>
-              </div>
-            </div>
-          </div>
-
-          {/* OpenAI Settings */}
-          <div className={apiConfig.preferred_server === 'openai' ? 'block' : 'hidden'}>
-            <h3 className="text-md font-medium text-gray-700 dark:text-gray-300 mb-4">
-              OpenAI Compatible Settings
-            </h3>
-            <div className="space-y-4">
-              <div>
-                <label className="block text-sm font-medium text-gray-700 dark:text-gray-300 mb-1">
-                  API Key
-                </label>
-                <div className="relative">
-                  <input
-                    type={showApiKey ? "text" : "password"}
-                    value={apiConfig.openai_api_key || ''}
-                    onChange={(e) => setApiConfig(prev => ({ ...prev, openai_api_key: e.target.value }))}
-                    className="w-full px-4 py-2 rounded-lg bg-white/50 border border-gray-200 focus:outline-none focus:border-sakura-300 dark:bg-gray-800/50 dark:border-gray-700 dark:text-gray-100"
-                    placeholder="sk-xxxxxxxxxxxxxxxxxxxxxxxxxxxxxxxx"
-                  />
-                  <button 
-                    type="button"
-                    className="absolute inset-y-0 right-0 px-3 flex items-center text-gray-500 hover:text-gray-700 dark:text-gray-400 dark:hover:text-gray-300"
-                    onClick={() => setShowApiKey(!showApiKey)}
-                  >
-                    <Lock className="w-4 h-4" />
-                  </button>
-                </div>
-                <p className="mt-1 text-xs text-gray-500 dark:text-gray-400">
-                  Your API key is stored locally and never leaves your device
-                </p>
-              </div>
-              
-              <div>
-                <label className="block text-sm font-medium text-gray-700 dark:text-gray-300 mb-1">
-                  Base URL (Optional)
-                </label>
-                <input
-                  type="url"
-                  value={apiConfig.openai_base_url || ''}
-                  onChange={(e) => setApiConfig(prev => ({ ...prev, openai_base_url: e.target.value }))}
-                  className="w-full px-4 py-2 rounded-lg bg-white/50 border border-gray-200 focus:outline-none focus:border-sakura-300 dark:bg-gray-800/50 dark:border-gray-700 dark:text-gray-100"
-                  placeholder="https://api.openai.com/v1"
-                />
-                <p className="mt-1 text-xs text-gray-500 dark:text-gray-400">
-                  Change this for OpenAI-compatible services like LM Studio, Vllm, OpenRouter, etc.
-                </p>
-              </div>
-            </div>
->>>>>>> 5c7d1be3
           </div>
         </div>
       </div>
